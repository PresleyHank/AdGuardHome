--- conflicted
+++ resolved
@@ -927,916 +927,6 @@
             content:
                 application/json:
                     schema:
-<<<<<<< HEAD
-                        $ref: "#/definitions/ProfileInfo"
-
-definitions:
-    ServerStatus:
-        type: "object"
-        description: "AdGuard Home server status and configuration"
-        required:
-            - "dns_address"
-            - "dns_port"
-            - "protection_enabled"
-            - "querylog_enabled"
-            - "running"
-            - "bootstrap_dns"
-            - "upstream_dns"
-            - "version"
-            - "language"
-        properties:
-            dns_address:
-                type: "string"
-                example: "127.0.0.1"
-            dns_port:
-                type: "integer"
-                format: "int32"
-                example: 53
-                minimum: 1
-                maximum: 65535
-            protection_enabled:
-                type: "boolean"
-            dhcp_available:
-                type: "boolean"
-            querylog_enabled:
-                type: "boolean"
-            running:
-                type: "boolean"
-            version:
-                type: "string"
-                example: "0.1"
-            language:
-                type: "string"
-                example: "en"
-
-    DNSConfig:
-        type: "object"
-        description: "Query log configuration"
-        properties:
-            bootstrap_dns:
-                type: "array"
-                description: 'Bootstrap servers, port is optional after colon. Empty value will reset it to default values'
-                items:
-                    type: "string"
-                example:
-                    - "8.8.8.8:53"
-                    - "1.1.1.1:53"
-            upstream_dns:
-                type: "array"
-                description: 'Upstream servers, port is optional after colon. Empty value will reset it to default values'
-                items:
-                    type: "string"
-                example:
-                    - "tls://1.1.1.1"
-                    - "tls://1.0.0.1"
-            protection_enabled:
-                type: "boolean"
-            ratelimit:
-                type: "integer"
-            blocking_mode:
-                type: "string"
-                enum:
-                - "default"
-                - "nxdomain"
-                - "null_ip"
-                - "custom_ip"
-            blocking_ipv4:
-                type: "string"
-            blocking_ipv6:
-                type: "string"
-            edns_cs_enabled:
-                type: "boolean"
-            dnssec_enabled:
-                type: "boolean"
-            fastest_addr:
-                type: "boolean"
-            parallel_requests:
-                type: "boolean"
-                description: "If true, parallel queries to all configured upstream servers are enabled"
-
-    UpstreamsConfig:
-        type: "object"
-        description: "Upstreams configuration"
-        required:
-            - "bootstrap_dns"
-            - "upstream_dns"
-        properties:
-            bootstrap_dns:
-                type: "array"
-                description: 'Bootstrap servers, port is optional after colon. Empty value will reset it to default values'
-                items:
-                    type: "string"
-                example:
-                    - "8.8.8.8:53"
-                    - "1.1.1.1:53"
-            upstream_dns:
-                type: "array"
-                description: 'Upstream servers, port is optional after colon. Empty value will reset it to default values'
-                items:
-                    type: "string"
-                example:
-                    - "tls://1.1.1.1"
-                    - "tls://1.0.0.1"
-
-    Filter:
-        type: "object"
-        description: "Filter subscription info"
-        required:
-            - "enabled"
-            - "id"
-            - "lastUpdated"
-            - "name"
-            - "rulesCount"
-            - "url"
-        properties:
-            enabled:
-                type: "boolean"
-            id:
-                type: "integer"
-                example: 1234
-            lastUpdated:
-                type: "string"
-                format: "date-time"
-                example: "2018-10-30T12:18:57+03:00"
-            name:
-                type: "string"
-                example: "AdGuard Simplified Domain Names filter"
-            rulesCount:
-                type: "integer"
-                example: 5912
-            url:
-                type: "string"
-                example: "https://adguardteam.github.io/AdGuardSDNSFilter/Filters/filter.txt"
-
-    FilterStatus:
-        type: "object"
-        description: "Filtering settings"
-        properties:
-            enabled:
-                type: "boolean"
-            interval:
-                type: "integer"
-            filters:
-                type: "array"
-                items:
-                    $ref: "#/definitions/Filter"
-            user_rules:
-                type: "array"
-                items:
-                    type: "string"
-
-    FilterConfig:
-        type: "object"
-        description: "Filtering settings"
-        properties:
-            enabled:
-                type: "boolean"
-            interval:
-                type: "integer"
-
-    FilterSetUrl:
-        type: "object"
-        description: "Filtering URL settings"
-        properties:
-            url:
-                type: "string"
-            enabled:
-                type: "boolean"
-
-    FilterRefreshRequest:
-        type: "object"
-        description: "Refresh Filters request data"
-        properties:
-            whitelist:
-                type: "boolean"
-
-    FilterCheckHostResponse:
-        type: "object"
-        description: "Check Host Result"
-        properties:
-            reason:
-                type: "string"
-                description: "DNS filter status"
-                enum:
-                - "NotFilteredNotFound"
-                - "NotFilteredWhiteList"
-                - "NotFilteredError"
-                - "FilteredBlackList"
-                - "FilteredSafeBrowsing"
-                - "FilteredParental"
-                - "FilteredInvalid"
-                - "FilteredSafeSearch"
-                - "FilteredBlockedService"
-                - "ReasonRewrite"
-            filter_id:
-                type: "integer"
-            rule:
-                type: "string"
-                example: "||example.org^"
-                description: "Filtering rule applied to the request (if any)"
-            service_name:
-                type: "string"
-                description: "Set if reason=FilteredBlockedService"
-            cname:
-                type: "string"
-                description: "Set if reason=ReasonRewrite"
-            ip_addrs:
-                type: "array"
-                items:
-                    type: "string"
-                description: "Set if reason=ReasonRewrite"
-
-    FilterRefreshResponse:
-        type: "object"
-        description: "/filtering/refresh response data"
-        properties:
-            updated:
-                type: "integer"
-
-    GetVersionRequest:
-        type: "object"
-        description: "/version.json request data"
-        properties:
-            recheck_now:
-                description: "If false, server will check for a new version data only once in several hours"
-                type: "boolean"
-    VersionInfo:
-        type: "object"
-        description: "Information about the latest available version of AdGuard Home"
-        properties:
-            new_version:
-                type: "string"
-                example: "v0.9"
-            announcement:
-                type: "string"
-                example: "AdGuard Home v0.9 is now available!"
-            announcement_url:
-                type: "string"
-                example: "https://github.com/AdguardTeam/AdGuardHome/releases/tag/v0.9"
-            can_autoupdate:
-                type: "boolean"
-    Stats:
-        type: "object"
-        description: "Server statistics data"
-        properties:
-            time_units:
-                type: "string"
-                description: "Time units (hours | days)"
-                example: "hours"
-            num_dns_queries:
-                type: "integer"
-                description: "Total number of DNS queries"
-                example: 123
-            num_blocked_filtering:
-                type: "integer"
-                description: "Number of requests blocked by filtering rules"
-                example: 50
-            num_replaced_safebrowsing:
-                type: "integer"
-                description: "Number of requests blocked by safebrowsing module"
-                example: 5
-            num_replaced_safesearch:
-                type: "integer"
-                description: "Number of requests blocked by safesearch module"
-                example: 5
-            num_replaced_parental:
-                type: "integer"
-                description: "Number of blocked adult websites"
-                example: 15
-            avg_processing_time:
-                type: "number"
-                format: "float"
-                description: "Average time in milliseconds on processing a DNS"
-                example: 0.34
-            top_queried_domains:
-                type: "array"
-                items:
-                    type: "object"
-            top_clients:
-                type: "array"
-                items:
-                    type: "object"
-            top_blocked_domains:
-                type: "array"
-                items:
-                    type: "object"
-            dns_queries:
-                type: "array"
-                items:
-                    type: "integer"
-            blocked_filtering:
-                type: "array"
-                items:
-                    type: "integer"
-            replaced_safebrowsing:
-                type: "array"
-                items:
-                    type: "integer"
-            replaced_parental:
-                type: "array"
-                items:
-                    type: "integer"
-
-    StatsConfig:
-        type: "object"
-        description: "Statistics configuration"
-        properties:
-            interval:
-                type: "integer"
-                description: "Time period to keep data (1 | 7 | 30 | 90)"
-
-    DhcpConfig:
-        type: "object"
-        description: "Built-in DHCP server configuration"
-        required:
-            - "enabled"
-            - "gateway_ip"
-            - "subnet_mask"
-            - "range_start"
-            - "range_end"
-            - "lease_duration"
-        properties:
-            enabled:
-                type: "boolean"
-            gateway_ip:
-                type: "string"
-                example: "192.168.1.1"
-            subnet_mask:
-                type: "string"
-                example: "255.255.255.0"
-            range_start:
-                type: "string"
-                example: "192.168.1.2"
-            range_end:
-                type: "string"
-                example: "192.168.10.50"
-            lease_duration:
-                type: "string"
-                example: "12h"
-    DhcpLease:
-        type: "object"
-        description: "DHCP lease information"
-        required:
-            - "mac"
-            - "ip"
-            - "hostname"
-            - "expires"
-        properties:
-            mac:
-                type: "string"
-                example: "00:11:09:b3:b3:b8"
-            ip:
-                type: "string"
-                example: "192.168.1.22"
-            hostname:
-                type: "string"
-                example: "dell"
-            expires:
-                type: "string"
-                format: "date-time"
-                example: "2017-07-21T17:32:28Z"
-    DhcpStaticLease:
-        type: "object"
-        description: "DHCP static lease information"
-        required:
-            - "mac"
-            - "ip"
-            - "hostname"
-            - "expires"
-        properties:
-            mac:
-                type: "string"
-                example: "00:11:09:b3:b3:b8"
-            ip:
-                type: "string"
-                example: "192.168.1.22"
-            hostname:
-                type: "string"
-                example: "dell"
-    DhcpStatus:
-        type: "object"
-        description: "Built-in DHCP server configuration and status"
-        required:
-            - "config"
-            - "leases"
-        properties:
-            config:
-                $ref: "#/definitions/DhcpConfig"
-            leases:
-                type: "array"
-                items:
-                    $ref: "#/definitions/DhcpLease"
-            static_leases   :
-                type: "array"
-                items:
-                    $ref: "#/definitions/DhcpStaticLease"
-    DhcpSearchResult:
-        type: "object"
-        description: "Information about a DHCP server discovered in the current network"
-        properties:
-            other_server:
-                $ref: "#/definitions/DhcpSearchResultOtherServer"
-            static_ip:
-                $ref: "#/definitions/DhcpSearchResultStaticIP"
-    DhcpSearchResultOtherServer:
-        type: "object"
-        properties:
-            found:
-                type: "string"
-                description: "yes|no|error"
-                example: "no"
-            error:
-                type: "string"
-                description: "Set if found=error"
-                example: ""
-    DhcpSearchResultStaticIP:
-        type: "object"
-        properties:
-            static:
-                type: "string"
-                description: "yes|no|error"
-                example: "yes"
-            ip:
-                type: "string"
-                description: "Set if static=no"
-                example: ""
-    DnsAnswer:
-        type: "object"
-        description: "DNS answer section"
-        properties:
-            ttl:
-                type: "integer"
-                example: 55
-            type:
-                type: "string"
-                example: "A"
-            value:
-                type: "string"
-                example: "217.69.139.201"
-    DnsQuestion:
-        type: "object"
-        description: "DNS question section"
-        properties:
-            class:
-                type: "string"
-                example: "IN"
-            host:
-                type: "string"
-                example: "example.org"
-            type:
-                type: "string"
-                example: "A"
-    AddUrlRequest:
-        type: "object"
-        description: "/add_url request data"
-        properties:
-            name:
-                type: "string"
-            url:
-                description: "URL or an absolute path to the file containing filtering rules"
-                type: "string"
-                example: "https://filters.adtidy.org/windows/filters/15.txt"
-    RemoveUrlRequest:
-        type: "object"
-        description: "/remove_url request data"
-        properties:
-            url:
-                description: "Previously added URL containing filtering rules"
-                type: "string"
-                example: "https://filters.adtidy.org/windows/filters/15.txt"
-    QueryLogItem:
-        type: "object"
-        description: "Query log item"
-        properties:
-            answer:
-                type: "array"
-                items:
-                    $ref: "#/definitions/DnsAnswer"
-            original_answer:
-                type: "array"
-                description: "Answer from upstream server (optional)"
-                items:
-                    $ref: "#/definitions/DnsAnswer"
-            answer_dnssec:
-                type: "boolean"
-            client:
-                type: "string"
-                example: "192.168.0.1"
-            elapsedMs:
-                type: "string"
-                example: "54.023928"
-            question:
-                $ref: "#/definitions/DnsQuestion"
-            filterId:
-                type: "integer"
-                example: 123123
-                description: "In case if there's a rule applied to this DNS request, this is ID of the filter that rule belongs to."
-            rule:
-                type: "string"
-                example: "||example.org^"
-                description: "Filtering rule applied to the request (if any)"
-            reason:
-                type: "string"
-                description: "DNS filter status"
-                enum:
-                - "NotFilteredNotFound"
-                - "NotFilteredWhiteList"
-                - "NotFilteredError"
-                - "FilteredBlackList"
-                - "FilteredSafeBrowsing"
-                - "FilteredParental"
-                - "FilteredInvalid"
-                - "FilteredSafeSearch"
-                - "FilteredBlockedService"
-                - "ReasonRewrite"
-            service_name:
-                type: "string"
-                description: "Set if reason=FilteredBlockedService"
-            status:
-                type: "string"
-                description: "DNS response status"
-                example: "NOERROR"
-            time:
-                type: "string"
-                description: "DNS request processing start time"
-                example: "2018-11-26T00:02:41+03:00"
-
-    QueryLog:
-        type: "object"
-        description: "Query log"
-        properties:
-            oldest:
-                type: "string"
-                example: "2018-11-26T00:02:41+03:00"
-            data:
-                type: "array"
-                items:
-                    $ref: "#/definitions/QueryLogItem"
-
-    QueryLogConfig:
-        type: "object"
-        description: "Query log configuration"
-        properties:
-            enabled:
-                type: "boolean"
-                description: "Is query log enabled"
-            interval:
-                type: "integer"
-                description: "Time period to keep data (1 | 7 | 30 | 90)"
-            anonymize_client_ip:
-                type: "boolean"
-                description: "Anonymize clients' IP addresses"
-
-    TlsConfig:
-        type: "object"
-        description: "TLS configuration settings and status"
-        properties:
-            # TLS configuration
-            enabled:
-                type: "boolean"
-                example: "true"
-                description: "enabled is the encryption (DOT/DOH/HTTPS) status"
-            server_name:
-                type: "string"
-                example: "example.org"
-                description: "server_name is the hostname of your HTTPS/TLS server"
-            force_https:
-                type: "boolean"
-                example: "true"
-                description: "if true, forces HTTP->HTTPS redirect"
-            port_https:
-                type: "integer"
-                format: "int32"
-                example: 443
-                description: "HTTPS port. If 0, HTTPS will be disabled."
-            port_dns_over_tls:
-                type: "integer"
-                format: "int32"
-                example: 853
-                description: "DNS-over-TLS port. If 0, DOT will be disabled."
-            certificate_chain:
-                type: "string"
-                description: "Base64 string with PEM-encoded certificates chain"
-            private_key:
-                type: "string"
-                description: "Base64 string with PEM-encoded private key"
-            certificate_path:
-                type: "string"
-                description: "Path to certificate file"
-            private_key_path:
-                type: "string"
-                description: "Path to private key file"
-            # Below goes validation fields
-            valid_cert:
-                type: "boolean"
-                example: "true"
-                description: "valid_cert is true if the specified certificates chain is a valid chain of X509 certificates"
-            valid_chain:
-                type: "boolean"
-                example: "true"
-                description: "valid_chain is true if the specified certificates chain is verified and issued by a known CA"
-            subject:
-                type: "string"
-                example: "CN=example.org"
-                description: "subject is the subject of the first certificate in the chain"
-            issuer:
-                type: "string"
-                example: "CN=Let's Encrypt Authority X3,O=Let's Encrypt,C=US"
-                description: "issuer is the issuer of the first certificate in the chain"
-            not_before:
-                type: "string"
-                example: "2019-01-31T10:47:32Z"
-                description: "not_before is the NotBefore field of the first certificate in the chain"
-            not_after:
-                type: "string"
-                example: "2019-05-01T10:47:32Z"
-                description: "not_after is the NotAfter field of the first certificate in the chain"
-            dns_names:
-                type: "array"
-                items:
-                    type: "string"
-                description: "dns_names is the value of SubjectAltNames field of the first certificate in the chain"
-                example:
-                    - "*.example.org"
-            valid_key:
-                type: "boolean"
-                example: "true"
-                description: "valid_key is true if the key is a valid private key"
-            key_type:
-                type: "string"
-                example: "RSA"
-                description: "key_type is either RSA or ECDSA"
-            warning_validation:
-                type: "string"
-                example: "You have specified an empty certificate"
-                description: "warning_validation is a validation warning message with the issue description"
-            valid_pair:
-                type: "boolean"
-                example: "true"
-                description: "valid_pair is true if both certificate and private key are correct"
-    NetInterface:
-        type: "object"
-        description: "Network interface info"
-        properties:
-            flags:
-                type: "string"
-                example: "up|broadcast|multicast"
-            hardware_address:
-                type: "string"
-                example: "52:54:00:11:09:ba"
-            mtu:
-                type: "integer"
-                format: "int32"
-                example: 1500
-            name:
-                type: "string"
-                example: "eth0"
-            ip_addresses:
-                type: "array"
-                items:
-                    type: "string"
-                example:
-                    - "127.0.0.1"
-    AddressInfo:
-        type: "object"
-        description: "Port information"
-        properties:
-            ip:
-                type: "string"
-                example: "127.0.0.1"
-            port:
-                type: "integer"
-                format: "int32"
-                example: 53
-    AddressesInfo:
-        type: "object"
-        description: "AdGuard Home addresses configuration"
-        properties:
-            dns_port:
-                type: "integer"
-                format: "int32"
-                example: 53
-            web_port:
-                type: "integer"
-                format: "int32"
-                example: 80
-            interfaces:
-                type: "object"
-                description: "Network interfaces dictionary (key is the interface name)"
-                additionalProperties:
-                    $ref: "#/definitions/NetInterface"
-
-    ProfileInfo:
-        type: "object"
-        description: "Information about the current user"
-        properties:
-            name:
-                type: "string"
-
-    Client:
-        type: "object"
-        description: "Client information"
-        properties:
-            name:
-                type: "string"
-                description: "Name"
-                example: "localhost"
-            ids:
-                type: "array"
-                description: "IP, CIDR or MAC address"
-                items:
-                    type: "string"
-            use_global_settings:
-                type: "boolean"
-            filtering_enabled:
-                type: "boolean"
-            parental_enabled:
-                type: "boolean"
-            safebrowsing_enabled:
-                type: "boolean"
-            safesearch_enabled:
-                type: "boolean"
-            use_global_blocked_services:
-                type: "boolean"
-            blocked_services:
-                type: "array"
-                items:
-                    type: "string"
-            upstreams:
-                type: "array"
-                items:
-                    type: "string"
-    ClientAuto:
-        type: "object"
-        description: "Auto-Client information"
-        properties:
-            ip:
-                type: "string"
-                description: "IP address"
-                example: "127.0.0.1"
-            name:
-                type: "string"
-                description: "Name"
-                example: "localhost"
-            source:
-                type: "string"
-                description: "The source of this information"
-                example: "etc/hosts"
-    ClientUpdate:
-        type: "object"
-        description: "Client update request"
-        properties:
-            name:
-                type: "string"
-            data:
-                $ref: "#/definitions/Client"
-    ClientDelete:
-        type: "object"
-        description: "Client delete request"
-        properties:
-            name:
-                type: "string"
-
-    ClientsFindResponse:
-        type: "array"
-        description: "Response to clients find operation"
-        items:
-            $ref: "#/definitions/ClientsFindEntry"
-
-    ClientsFindEntry:
-        type: "object"
-        properties:
-            "1.2.3.4":
-                items:
-                    $ref: "#/definitions/Client"
-
-    Clients:
-        type: "object"
-        properties:
-            clients:
-                $ref: "#/definitions/ClientsArray"
-            auto_clients:
-                $ref: "#/definitions/ClientsAutoArray"
-    ClientsArray:
-        type: "array"
-        items:
-            $ref: "#/definitions/Client"
-        description: "Clients array"
-    ClientsAutoArray:
-        type: "array"
-        items:
-            $ref: "#/definitions/ClientAuto"
-        description: "Auto-Clients array"
-
-    RewriteList:
-        type: "array"
-        items:
-            $ref: "#/definitions/RewriteEntry"
-        description: "Rewrite rules array"
-    RewriteEntry:
-        type: "object"
-        description: "Rewrite rule"
-        properties:
-            domain:
-                type: "string"
-                description: "Domain name"
-                example: "example.org"
-            answer:
-                type: "string"
-                description: "value of A, AAAA or CNAME DNS record"
-                example: "127.0.0.1"
-
-    BlockedServicesArray:
-        type: "array"
-        items:
-            type: "string"
-
-    CheckConfigRequest:
-        type: "object"
-        description: "Configuration to be checked"
-        properties:
-            dns:
-                $ref: "#/definitions/CheckConfigRequestInfo"
-            web:
-                $ref: "#/definitions/CheckConfigRequestInfo"
-            set_static_ip:
-                type: "boolean"
-                example: false
-    CheckConfigRequestInfo:
-        type: "object"
-        properties:
-            ip:
-                type: "string"
-                example: "127.0.0.1"
-            port:
-                type: "integer"
-                format: "int32"
-                example: 53
-            autofix:
-                type: "boolean"
-                example: false
-    CheckConfigResponse:
-        type: "object"
-        properties:
-            dns:
-                $ref: "#/definitions/CheckConfigResponseInfo"
-            web:
-                $ref: "#/definitions/CheckConfigResponseInfo"
-            static_ip:
-                $ref: "#/definitions/CheckConfigStaticIpInfo"
-    CheckConfigResponseInfo:
-        type: "object"
-        properties:
-            status:
-                type: "string"
-                example: ""
-            can_autofix:
-                type: "boolean"
-                example: false
-    CheckConfigStaticIpInfo:
-        type: "object"
-        properties:
-            static:
-                type: "string"
-                example: "no"
-                description: "Can be: yes, no, error"
-            ip:
-                type: "string"
-                example: "192.168.1.1"
-                description: "Current dynamic IP address. Set if static=no"
-            error:
-                type: "string"
-                example: ""
-                description: "Error text. Set if static=error"
-
-
-    InitialConfiguration:
-        type: "object"
-        description: "AdGuard Home initial configuration (for the first-install wizard)"
-        properties:
-            dns:
-                $ref: "#/definitions/AddressInfo"
-            web:
-                $ref: "#/definitions/AddressInfo"
-            username:
-                type: "string"
-                description: "Basic auth username"
-                example: "admin"
-            password:
-                type: "string"
-                description: "Basic auth password"
-                example: "password"
-    Login:
-        type: "object"
-        description: "Login request data"
-        properties:
-            username:
-                type: "string"
-                description: "User name"
-            password:
-                type: "string"
-                description: "Password"
-=======
                         $ref: "#/components/schemas/TlsConfig"
             description: TLS configuration JSON
             required: true
@@ -2740,5 +1830,4 @@
                     description: User name
                 password:
                     type: string
-                    description: Password
->>>>>>> 72f253f6
+                    description: Password