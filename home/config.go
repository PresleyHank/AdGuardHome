package home

import (
	"io/ioutil"
	"os"
	"path/filepath"
	"sync"
	"time"

	"github.com/AdguardTeam/AdGuardHome/dhcpd"
	"github.com/AdguardTeam/AdGuardHome/dnsfilter"
	"github.com/AdguardTeam/AdGuardHome/dnsforward"
	"github.com/AdguardTeam/AdGuardHome/querylog"
	"github.com/AdguardTeam/AdGuardHome/stats"
	"github.com/AdguardTeam/golibs/file"
	"github.com/AdguardTeam/golibs/log"
	yaml "gopkg.in/yaml.v2"
)

const (
	dataDir   = "data"    // data storage
	filterDir = "filters" // cache location for downloaded filters, it's under DataDir
)

// logSettings
type logSettings struct {
	LogCompress   bool   `yaml:"log_compress"`    // Compress determines if the rotated log files should be compressed using gzip (default: false)
	LogLocalTime  bool   `yaml:"log_localtime"`   // If the time used for formatting the timestamps in is the computer's local time (default: false [UTC])
	LogMaxBackups int    `yaml:"log_max_backups"` // Maximum number of old log files to retain (MaxAge may still cause them to get deleted)
	LogMaxSize    int    `yaml:"log_max_size"`    // Maximum size in megabytes of the log file before it gets rotated (default 100 MB)
	LogMaxAge     int    `yaml:"log_max_age"`     // MaxAge is the maximum number of days to retain old log files
	LogFile       string `yaml:"log_file"`        // Path to the log file. If empty, write to stdout. If "syslog", writes to syslog
	Verbose       bool   `yaml:"verbose"`         // If true, verbose logging is enabled
}

// configuration is loaded from YAML
// field ordering is important -- yaml fields will mirror ordering from here
type configuration struct {
	// Raw file data to avoid re-reading of configuration file
	// It's reset after config is parsed
	fileData []byte

	// cached version.json to avoid hammering github.io for each page reload
	versionCheckJSON     []byte
	versionCheckLastTime time.Time

	BindHost     string `yaml:"bind_host"`     // BindHost is the IP address of the HTTP server to bind to
	BindPort     int    `yaml:"bind_port"`     // BindPort is the port the HTTP server
	Users        []User `yaml:"users"`         // Users that can access HTTP server
	ProxyURL     string `yaml:"http_proxy"`    // Proxy address for our HTTP client
	Language     string `yaml:"language"`      // two-letter ISO 639-1 language code
	RlimitNoFile uint   `yaml:"rlimit_nofile"` // Maximum number of opened fd's per process (0: default)
	DebugPProf   bool   `yaml:"debug_pprof"`   // Enable pprof HTTP server on port 6060

	// TTL for a web session (in hours)
	// An active session is automatically refreshed once a day.
	WebSessionTTLHours uint32 `yaml:"web_session_ttl"`

	DNS dnsConfig         `yaml:"dns"`
	TLS tlsConfigSettings `yaml:"tls"`

	Filters          []filter `yaml:"filters"`
	WhitelistFilters []filter `yaml:"whitelist_filters"`
	UserRules        []string `yaml:"user_rules"`

	DHCP dhcpd.ServerConfig `yaml:"dhcp"`

	// Note: this array is filled only before file read/write and then it's cleared
	Clients []clientObject `yaml:"clients"`

	logSettings `yaml:",inline"`

	sync.RWMutex `yaml:"-"`

	SchemaVersion int `yaml:"schema_version"` // keeping last so that users will be less tempted to change it -- used when upgrading between versions
}

// field ordering is important -- yaml fields will mirror ordering from here
type dnsConfig struct {
	BindHost string `yaml:"bind_host"`
	Port     int    `yaml:"port"`

	// time interval for statistics (in days)
	StatsInterval uint32 `yaml:"statistics_interval"`

	QueryLogEnabled     bool   `yaml:"querylog_enabled"`      // if true, query log is enabled
	QueryLogFileEnabled bool   `yaml:"querylog_file_enabled"` // if true, query log will be written to a file
	QueryLogInterval    uint32 `yaml:"querylog_interval"`     // time interval for query log (in days)
	QueryLogMemSize     uint32 `yaml:"querylog_size_memory"`  // number of entries kept in memory before they are flushed to disk
	AnonymizeClientIP   bool   `yaml:"anonymize_client_ip"`   // anonymize clients' IP addresses in logs and stats

	dnsforward.FilteringConfig `yaml:",inline"`

	FilteringEnabled           bool             `yaml:"filtering_enabled"`       // whether or not use filter lists
	FiltersUpdateIntervalHours uint32           `yaml:"filters_update_interval"` // time period to update filters (in hours)
	DnsfilterConf              dnsfilter.Config `yaml:",inline"`
}

type tlsConfigSettings struct {
	Enabled        bool   `yaml:"enabled" json:"enabled"`                               // Enabled is the encryption (DOT/DOH/HTTPS) status
	ServerName     string `yaml:"server_name" json:"server_name,omitempty"`             // ServerName is the hostname of your HTTPS/TLS server
	ForceHTTPS     bool   `yaml:"force_https" json:"force_https,omitempty"`             // ForceHTTPS: if true, forces HTTP->HTTPS redirect
	PortHTTPS      int    `yaml:"port_https" json:"port_https,omitempty"`               // HTTPS port. If 0, HTTPS will be disabled
	PortDNSOverTLS int    `yaml:"port_dns_over_tls" json:"port_dns_over_tls,omitempty"` // DNS-over-TLS port. If 0, DOT will be disabled

	// Allow DOH queries via unencrypted HTTP (e.g. for reverse proxying)
	AllowUnencryptedDOH bool `yaml:"allow_unencrypted_doh" json:"allow_unencrypted_doh"`

	dnsforward.TLSConfig `yaml:",inline" json:",inline"`
}

// initialize to default values, will be changed later when reading config or parsing command line
var config = configuration{
	BindPort: 3000,
	BindHost: "0.0.0.0",
	DNS: dnsConfig{
		BindHost:      "0.0.0.0",
		Port:          53,
		StatsInterval: 1,
		FilteringConfig: dnsforward.FilteringConfig{
			ProtectionEnabled:  true,      // whether or not use any of dnsfilter features
			BlockingMode:       "default", // mode how to answer filtered requests
			BlockedResponseTTL: 10,        // in seconds
			Ratelimit:          20,
			RefuseAny:          true,
			AllServers:         false,
		},
		FilteringEnabled:           true, // whether or not use filter lists
		FiltersUpdateIntervalHours: 24,
	},
	TLS: tlsConfigSettings{
		PortHTTPS:      443,
		PortDNSOverTLS: 853, // needs to be passed through to dnsproxy
	},
<<<<<<< HEAD
=======
	DHCP: dhcpd.ServerConfig{
		LeaseDuration: 86400,
		ICMPTimeout:   1000,
	},
	logSettings: logSettings{
		LogCompress:   false,
		LogLocalTime:  false,
		LogMaxBackups: 0,
		LogMaxSize:    100,
		LogMaxAge:     3,
	},
>>>>>>> dae275e6
	SchemaVersion: currentSchemaVersion,
}

// initConfig initializes default configuration for the current OS&ARCH
func initConfig() {
	config.WebSessionTTLHours = 30 * 24

	config.DNS.QueryLogEnabled = true
	config.DNS.QueryLogFileEnabled = true
	config.DNS.QueryLogInterval = 90
	config.DNS.QueryLogMemSize = 1000

	config.DNS.CacheSize = 4 * 1024 * 1024
	config.DNS.DnsfilterConf.SafeBrowsingCacheSize = 1 * 1024 * 1024
	config.DNS.DnsfilterConf.SafeSearchCacheSize = 1 * 1024 * 1024
	config.DNS.DnsfilterConf.ParentalCacheSize = 1 * 1024 * 1024
	config.DNS.DnsfilterConf.CacheTime = 30
	config.Filters = defaultFilters()

	config.DHCP.Conf4.ICMPTimeout = 1000
}

// getConfigFilename returns path to the current config file
func (c *configuration) getConfigFilename() string {
	configFile, err := filepath.EvalSymlinks(Context.configFilename)
	if err != nil {
		if !os.IsNotExist(err) {
			log.Error("unexpected error while config file path evaluation: %s", err)
		}
		configFile = Context.configFilename
	}
	if !filepath.IsAbs(configFile) {
		configFile = filepath.Join(Context.workDir, configFile)
	}
	return configFile
}

// getLogSettings reads logging settings from the config file.
// we do it in a separate method in order to configure logger before the actual configuration is parsed and applied.
func getLogSettings() logSettings {
	l := logSettings{}
	yamlFile, err := readConfigFile()
	if err != nil {
		return l
	}
	err = yaml.Unmarshal(yamlFile, &l)
	if err != nil {
		log.Error("Couldn't get logging settings from the configuration: %s", err)
	}
	return l
}

// parseConfig loads configuration from the YAML file
func parseConfig() error {
	configFile := config.getConfigFilename()
	log.Debug("Reading config file: %s", configFile)
	yamlFile, err := readConfigFile()
	if err != nil {
		return err
	}
	config.fileData = nil
	err = yaml.Unmarshal(yamlFile, &config)
	if err != nil {
		log.Error("Couldn't parse config file: %s", err)
		return err
	}

	if !checkFiltersUpdateIntervalHours(config.DNS.FiltersUpdateIntervalHours) {
		config.DNS.FiltersUpdateIntervalHours = 24
	}

	return nil
}

// readConfigFile reads config file contents if it exists
func readConfigFile() ([]byte, error) {
	if len(config.fileData) != 0 {
		return config.fileData, nil
	}

	configFile := config.getConfigFilename()
	d, err := ioutil.ReadFile(configFile)
	if err != nil {
		log.Error("Couldn't read config file %s: %s", configFile, err)
		return nil, err
	}
	return d, nil
}

// Saves configuration to the YAML file and also saves the user filter contents to a file
func (c *configuration) write() error {
	c.Lock()
	defer c.Unlock()

	Context.clients.WriteDiskConfig(&config.Clients)

	if Context.auth != nil {
		config.Users = Context.auth.GetUsers()
	}
	if Context.tls != nil {
		tlsConf := tlsConfigSettings{}
		Context.tls.WriteDiskConfig(&tlsConf)
		config.TLS = tlsConf
	}

	if Context.stats != nil {
		sdc := stats.DiskConfig{}
		Context.stats.WriteDiskConfig(&sdc)
		config.DNS.StatsInterval = sdc.Interval
	}

	if Context.queryLog != nil {
		dc := querylog.Config{}
		Context.queryLog.WriteDiskConfig(&dc)
		config.DNS.QueryLogEnabled = dc.Enabled
		config.DNS.QueryLogFileEnabled = dc.FileEnabled
		config.DNS.QueryLogInterval = dc.Interval
		config.DNS.QueryLogMemSize = dc.MemSize
		config.DNS.AnonymizeClientIP = dc.AnonymizeClientIP
	}

	if Context.dnsFilter != nil {
		c := dnsfilter.Config{}
		Context.dnsFilter.WriteDiskConfig(&c)
		config.DNS.DnsfilterConf = c
	}

	if Context.dnsServer != nil {
		c := dnsforward.FilteringConfig{}
		Context.dnsServer.WriteDiskConfig(&c)
		config.DNS.FilteringConfig = c
	}

	if Context.dhcpServer != nil {
		c := dhcpd.ServerConfig{}
		Context.dhcpServer.WriteDiskConfig(&c)
		config.DHCP = c
	}

	configFile := config.getConfigFilename()
	log.Debug("Writing YAML file: %s", configFile)
	yamlText, err := yaml.Marshal(&config)
	config.Clients = nil
	if err != nil {
		log.Error("Couldn't generate YAML file: %s", err)
		return err
	}
	err = file.SafeWrite(configFile, yamlText)
	if err != nil {
		log.Error("Couldn't save YAML config: %s", err)
		return err
	}

	return nil
}<|MERGE_RESOLUTION|>--- conflicted
+++ resolved
@@ -132,12 +132,6 @@
 		PortHTTPS:      443,
 		PortDNSOverTLS: 853, // needs to be passed through to dnsproxy
 	},
-<<<<<<< HEAD
-=======
-	DHCP: dhcpd.ServerConfig{
-		LeaseDuration: 86400,
-		ICMPTimeout:   1000,
-	},
 	logSettings: logSettings{
 		LogCompress:   false,
 		LogLocalTime:  false,
@@ -145,7 +139,6 @@
 		LogMaxSize:    100,
 		LogMaxAge:     3,
 	},
->>>>>>> dae275e6
 	SchemaVersion: currentSchemaVersion,
 }
 
